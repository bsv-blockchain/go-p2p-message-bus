--- conflicted
+++ resolved
@@ -10,72 +10,17 @@
 	"github.com/stretchr/testify/require"
 )
 
-<<<<<<< HEAD
-// TestDHTModeDefault verifies that the default DHT mode is server
-func TestDHTModeDefault(t *testing.T) {
-	privKey, err := GeneratePrivateKey()
-	require.NoError(t, err)
-
-	// Capture log output to verify mode selection
-	var buf bytes.Buffer
-	oldOutput := log.Writer()
-	log.SetOutput(&buf)
-	defer log.SetOutput(oldOutput)
-
-	config := Config{
-		Name:       "test-dht-default",
-		PrivateKey: privKey,
-		// DHTMode not specified - should default to server
-	}
-
-	client, err := NewClient(config)
-	require.NoError(t, err)
-	require.NotNil(t, client)
-	defer func() { _ = client.Close() }()
-
-	// Verify server mode was selected
-	output := buf.String()
-	assert.Contains(t, output, "DHT mode: server")
-	assert.Contains(t, output, "will advertise and store provider records")
-=======
 // testClientConfig is a helper to create a test client with log capture
 type testClientConfig struct {
 	name            string
 	dhtMode         string
 	cleanupInterval time.Duration
->>>>>>> bb01e1a4
 }
 
 // createTestClient is a helper function that reduces duplication in client creation and log setup
 func createTestClient(t *testing.T, cfg testClientConfig) (Client, string) {
 	t.Helper()
 
-<<<<<<< HEAD
-	var buf bytes.Buffer
-	oldOutput := log.Writer()
-	log.SetOutput(&buf)
-	defer log.SetOutput(oldOutput)
-
-	config := Config{
-		Name:       "test-dht-server",
-		PrivateKey: privKey,
-		DHTMode:    "server",
-	}
-
-	client, err := NewClient(config)
-	require.NoError(t, err)
-	require.NotNil(t, client)
-	defer func() { _ = client.Close() }()
-
-	// Verify server mode was selected
-	output := buf.String()
-	assert.Contains(t, output, "DHT mode: server")
-}
-
-// TestDHTModeClient verifies client mode configuration
-func TestDHTModeClient(t *testing.T) {
-=======
->>>>>>> bb01e1a4
 	privKey, err := GeneratePrivateKey()
 	require.NoError(t, err, "failed to generate private key")
 
@@ -86,81 +31,16 @@
 	t.Cleanup(func() { log.SetOutput(oldOutput) })
 
 	config := Config{
-<<<<<<< HEAD
-		Name:       "test-dht-client",
-		PrivateKey: privKey,
-		DHTMode:    "client",
-	}
-
-	client, err := NewClient(config)
-	require.NoError(t, err)
-	require.NotNil(t, client)
-	defer func() { _ = client.Close() }()
-
-	// Verify client mode was selected
-	output := buf.String()
-	assert.Contains(t, output, "DHT mode: client")
-	assert.Contains(t, output, "query-only, no provider storage")
-}
-
-// TestDHTCleanupIntervalDefault verifies default cleanup interval is not logged when not specified
-func TestDHTCleanupIntervalDefault(t *testing.T) {
-	privKey, err := GeneratePrivateKey()
-	require.NoError(t, err)
-
-	var buf bytes.Buffer
-	oldOutput := log.Writer()
-	log.SetOutput(&buf)
-	defer log.SetOutput(oldOutput)
-
-	config := Config{
-		Name:       "test-cleanup-default",
-		PrivateKey: privKey,
-		DHTMode:    "server",
-		// DHTCleanupInterval not specified - should use libp2p default
-	}
-
-	client, err := NewClient(config)
-	require.NoError(t, err)
-	require.NotNil(t, client)
-	defer func() { _ = client.Close() }()
-
-	// Verify cleanup interval configuration is NOT logged (uses libp2p default)
-	output := buf.String()
-	assert.NotContains(t, output, "Configuring DHT cleanup interval")
-}
-
-// TestDHTCleanupIntervalCustom verifies custom cleanup interval configuration
-func TestDHTCleanupIntervalCustom(t *testing.T) {
-	privKey, err := GeneratePrivateKey()
-	require.NoError(t, err)
-
-	var buf bytes.Buffer
-	oldOutput := log.Writer()
-	log.SetOutput(&buf)
-	defer log.SetOutput(oldOutput)
-
-	customInterval := 6 * time.Hour
-	config := Config{
-		Name:               "test-cleanup-custom",
-=======
 		Name:               cfg.name,
->>>>>>> bb01e1a4
 		PrivateKey:         privKey,
 		DHTMode:            cfg.dhtMode,
 		DHTCleanupInterval: cfg.cleanupInterval,
 	}
 
 	client, err := NewClient(config)
-<<<<<<< HEAD
-	require.NoError(t, err)
-	require.NotNil(t, client)
-	defer func() { _ = client.Close() }()
-=======
 	require.NoError(t, err, "failed to create client")
 	require.NotNil(t, client, "client should not be nil")
 	t.Cleanup(func() { client.Close() })
->>>>>>> bb01e1a4
 
 	return client, buf.String()
 }
@@ -193,19 +73,6 @@
 		},
 	}
 
-<<<<<<< HEAD
-	client, err := NewClient(config)
-	require.NoError(t, err)
-	require.NotNil(t, client)
-	defer func() { _ = client.Close() }()
-
-	// Verify client mode was selected
-	output := buf.String()
-	assert.Contains(t, output, "DHT mode: client")
-
-	// Verify cleanup interval was NOT configured (client mode doesn't need it)
-	assert.NotContains(t, output, "Configuring DHT cleanup interval")
-=======
 	for _, tt := range tests {
 		t.Run(tt.name, func(t *testing.T) {
 			_, output := createTestClient(t, testClientConfig{
@@ -219,7 +86,6 @@
 			}
 		})
 	}
->>>>>>> bb01e1a4
 }
 
 // TestDHTCleanupIntervalConfiguration tests cleanup interval settings
@@ -281,16 +147,6 @@
 				cleanupInterval: tt.cleanupInterval,
 			})
 
-<<<<<<< HEAD
-			client, err := NewClient(config)
-			require.NoError(t, err)
-			require.NotNil(t, client)
-			defer func() { _ = client.Close() }()
-
-			// Verify cleanup interval was configured correctly
-			output := buf.String()
-			assert.Contains(t, output, "Configuring DHT cleanup interval: "+tt.expected)
-=======
 			if tt.expectCleanupConfigLog {
 				assert.Contains(t, output, "Configuring DHT cleanup interval")
 				if tt.expectedIntervalString != "" {
@@ -299,7 +155,6 @@
 			} else {
 				assert.NotContains(t, output, "Configuring DHT cleanup interval")
 			}
->>>>>>> bb01e1a4
 		})
 	}
 }
@@ -307,23 +162,12 @@
 // TestDHTConfigurationCombinations tests various configuration combinations
 func TestDHTConfigurationCombinations(t *testing.T) {
 	tests := []struct {
-<<<<<<< HEAD
-		name                       string
-		dhtMode                    string
-		cleanupInterval            time.Duration
-		expectServerMode           bool
-		expectCleanupConfig        bool
-		expectedLogServerMessage   string
-		expectedLogClientMessage   string
-		expectedCleanupIntervalMsg string
-=======
 		name                   string
 		dhtMode                string
 		cleanupInterval        time.Duration
 		expectedModeLog        string
 		expectCleanupConfigLog bool
 		expectedIntervalString string
->>>>>>> bb01e1a4
 	}{
 		{
 			name:                   "default configuration (empty mode, no interval)",
@@ -333,22 +177,12 @@
 			expectCleanupConfigLog: false,
 		},
 		{
-<<<<<<< HEAD
-			name:                       "server mode with custom cleanup",
-			dhtMode:                    "server",
-			cleanupInterval:            48 * time.Hour,
-			expectServerMode:           true,
-			expectCleanupConfig:        true,
-			expectedLogServerMessage:   "DHT mode: server",
-			expectedCleanupIntervalMsg: "48h0m0s",
-=======
 			name:                   "server mode with 48h cleanup",
 			dhtMode:                "server",
 			cleanupInterval:        48 * time.Hour,
 			expectedModeLog:        "DHT mode: server",
 			expectCleanupConfigLog: true,
 			expectedIntervalString: "48h0m0s",
->>>>>>> bb01e1a4
 		},
 		{
 			name:                   "client mode with cleanup specified (ignored)",
@@ -368,42 +202,6 @@
 
 	for _, tt := range tests {
 		t.Run(tt.name, func(t *testing.T) {
-<<<<<<< HEAD
-			privKey, err := GeneratePrivateKey()
-			require.NoError(t, err)
-
-			var buf bytes.Buffer
-			oldOutput := log.Writer()
-			log.SetOutput(&buf)
-			defer log.SetOutput(oldOutput)
-
-			config := Config{
-				Name:               "test-combo-" + tt.name,
-				PrivateKey:         privKey,
-				DHTMode:            tt.dhtMode,
-				DHTCleanupInterval: tt.cleanupInterval,
-			}
-
-			client, err := NewClient(config)
-			require.NoError(t, err, "client creation should succeed")
-			require.NotNil(t, client, "client should not be nil")
-			defer func() { _ = client.Close() }()
-
-			output := buf.String()
-
-			// Verify mode logging
-			if tt.expectServerMode {
-				assert.Contains(t, output, tt.expectedLogServerMessage)
-			} else {
-				assert.Contains(t, output, tt.expectedLogClientMessage)
-			}
-
-			// Verify cleanup interval logging
-			if tt.expectCleanupConfig {
-				assert.Contains(t, output, "Configuring DHT cleanup interval")
-				if tt.expectedCleanupIntervalMsg != "" {
-					assert.Contains(t, output, tt.expectedCleanupIntervalMsg)
-=======
 			_, output := createTestClient(t, testClientConfig{
 				name:            "test-combo-" + tt.name,
 				dhtMode:         tt.dhtMode,
@@ -416,7 +214,6 @@
 				assert.Contains(t, output, "Configuring DHT cleanup interval", "cleanup config should be logged")
 				if tt.expectedIntervalString != "" {
 					assert.Contains(t, output, tt.expectedIntervalString, "interval string should match")
->>>>>>> bb01e1a4
 				}
 			} else {
 				assert.NotContains(t, output, "Configuring DHT cleanup interval", "cleanup config should not be logged")
@@ -432,17 +229,7 @@
 		dhtMode: "client",
 	})
 
-<<<<<<< HEAD
-	client, err := NewClient(config)
-	require.NoError(t, err)
-	require.NotNil(t, client)
-	defer func() { _ = client.Close() }()
-
-	// Verify client mode was selected (basic functional check)
-	output := buf.String()
-=======
 	// Verify client mode was selected
->>>>>>> bb01e1a4
 	assert.Contains(t, output, "DHT mode: client")
 
 	// Verify client has basic functionality
@@ -465,10 +252,10 @@
 	p2pClient, err = NewClient(config)
 	require.NoError(t, err)
 	require.NotNil(t, p2pClient)
-	defer func() { _ = p2pClient.Close() }()
+	defer p2pClient.Close()
 
 	// Verify it's also a Client
-	client := p2pClient
+	var client Client = p2pClient
 	assert.NotNil(t, client)
 }
 
@@ -493,7 +280,7 @@
 			b.Fatal(err)
 		}
 		if client != nil {
-			_ = client.Close()
+			client.Close()
 		}
 	}
 }
@@ -518,7 +305,7 @@
 			b.Fatal(err)
 		}
 		if client != nil {
-			_ = client.Close()
+			client.Close()
 		}
 	}
 }